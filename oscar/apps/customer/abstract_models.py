import hashlib
import random

from django.conf import settings
from django.contrib.auth import models as auth_models
from django.core.urlresolvers import reverse
from django.db import models
from django.template import Template, Context, TemplateDoesNotExist
from django.template.loader import get_template
from django.utils import timezone
from django.utils.translation import ugettext_lazy as _

from oscar.apps.customer.managers import CommunicationTypeManager
from oscar.core.compat import AUTH_USER_MODEL
from oscar.models.fields import AutoSlugField


# Only define custom UserManager/UserModel when Django >= 1.5
if hasattr(auth_models, 'BaseUserManager'):

    class UserManager(auth_models.BaseUserManager):

        def create_user(self, email, password=None, **extra_fields):
            """
            Creates and saves a User with the given username, email and
            password.
            """
            now = timezone.now()
            if not email:
                raise ValueError('The given email must be set')
            email = UserManager.normalize_email(email)
            user = self.model(
                email=email, is_staff=False, is_active=True,
                is_superuser=False,
                last_login=now, date_joined=now, **extra_fields)

            user.set_password(password)
            user.save(using=self._db)
            return user

        def create_superuser(self, email, password, **extra_fields):
            u = self.create_user(email, password, **extra_fields)
            u.is_staff = True
            u.is_active = True
            u.is_superuser = True
            u.save(using=self._db)
            return u

    class AbstractUser(auth_models.AbstractBaseUser,
                       auth_models.PermissionsMixin):
        """
        An abstract base user suitable for use in Oscar projects.

        This is basically a copy of the core AbstractUser model but without a
        username field and with a unique index on the email field.
        """
        email = models.EmailField(_('email address'), unique=True)
        first_name = models.CharField(
            _('First name'), max_length=255, blank=True)
        last_name = models.CharField(
            _('Last name'), max_length=255, blank=True)
        is_staff = models.BooleanField(
            _('Staff status'), default=False,
            help_text=_('Designates whether the user can log into this admin '
                        'site.'))
        is_active = models.BooleanField(
            _('Active'), default=True,
            help_text=_('Designates whether this user should be treated as '
                        'active. Unselect this instead of deleting accounts.'))
        date_joined = models.DateTimeField(_('date joined'),
                                           default=timezone.now)

        objects = UserManager()

        USERNAME_FIELD = 'email'

        class Meta:
            verbose_name = _('User')
            verbose_name_plural = _('Users')
            abstract = True

        def get_full_name(self):
            full_name = '%s %s' % (self.first_name, self.last_name)
            return full_name.strip()

        def get_short_name(self):
            return self.first_name

        def _migrate_alerts_to_user(self):
            """
            Transfer any active alerts linked to a user's email address to the
            newly registered user.
            """
            ProductAlert = self.alerts.model
            alerts = ProductAlert.objects.filter(
                email=self.email, status=ProductAlert.ACTIVE)
            alerts.update(user=self, key=None, email=None)

        def save(self, *args, **kwargs):
            super(AbstractUser, self).save(*args, **kwargs)
            # Migrate any "anonymous" product alerts to the registered user
            # Ideally, this would be done via a post-save signal. But we can't
            # use get_user_model to wire up signals to custom user models
            # see Oscar ticket #1127, Django ticket #19218
            self._migrate_alerts_to_user()


class AbstractEmail(models.Model):
    """
    This is a record of all emails sent to a customer.
    Normally, we only record order-related emails.
    """
    user = models.ForeignKey(AUTH_USER_MODEL, related_name='emails',
                             verbose_name=_("User"))
    subject = models.TextField(_('Subject'), max_length=255)
    body_text = models.TextField(_("Body Text"))
    body_html = models.TextField(_("Body HTML"), blank=True)
    date_sent = models.DateTimeField(_("Date Sent"), auto_now_add=True)

    class Meta:
        abstract = True
        verbose_name = _('Email')
        verbose_name_plural = _('Emails')

    def __unicode__(self):
        return _("Email to %(user)s with subject '%(subject)s'") % {
            'user': self.user.username, 'subject': self.subject}


class AbstractCommunicationEventType(models.Model):
    """
    A 'type' of communication.  Like a order confirmation email.
    """

    # Code used for looking up this event programmatically.
    # eg. PASSWORD_RESET
    code = AutoSlugField(_('Code'), max_length=128, unique=True,
                         populate_from='name')

    #: Name is the friendly description of an event for use in the admin
    name = models.CharField(
        _('Name'), max_length=255,
        help_text=_("This is just used for organisational purposes"))

    # We allow communication types to be categorised
    ORDER_RELATED = _('Order related')
    USER_RELATED = _('User related')
    category = models.CharField(_('Category'), max_length=255,
                                default=ORDER_RELATED)

    # Template content for emails
    email_subject_template = models.CharField(
        _('Email Subject Template'), max_length=255, blank=True)
    email_body_template = models.TextField(
        _('Email Body Template'), blank=True)
    email_body_html_template = models.TextField(
        _('Email Body HTML Template'), blank=True, help_text=_("HTML template"))

    # Template content for SMS messages
    sms_template = models.CharField(_('SMS Template'), max_length=170,
                                    blank=True, null=True,
                                    help_text=_("SMS template"))

    date_created = models.DateTimeField(_("Date Created"), auto_now_add=True)
    date_updated = models.DateTimeField(_("Date Updated"), auto_now=True)

    objects = CommunicationTypeManager()

    # File templates
    email_subject_template_file = 'customer/emails/commtype_%s_subject.txt'
    email_body_template_file = 'customer/emails/commtype_%s_body.txt'
    email_body_html_template_file = 'customer/emails/commtype_%s_body.html'
    sms_template_file = 'customer/sms/commtype_%s_body.txt'

    class Meta:
        abstract = True
        verbose_name = _("Communication event type")
        verbose_name_plural = _("Communication event types")

    def get_messages(self, ctx=None):
        """
        Return a dict of templates with the context merged in

        We look first at the field templates but fail over to
        a set of file templates that follow a conventional path.
        """
        code = self.code.lower()

        # Build a dict of message name to Template instances
        templates = {'subject': 'email_subject_template',
                     'body': 'email_body_template',
                     'html': 'email_body_html_template',
                     'sms': 'sms_template'}
        for name, attr_name in templates.items():
            field = getattr(self, attr_name, None)
            if field:
                # Template content is in a model field
                templates[name] = Template(field)
            else:
                # Model field is empty - look for a file template
                template_name = getattr(self, "%s_file" % attr_name) % code
                try:
                    templates[name] = get_template(template_name)
                except TemplateDoesNotExist:
                    templates[name] = None

        # Pass base URL for serving images within HTML emails
        if ctx is None:
            ctx = {}
        ctx['static_base_url'] = getattr(
            settings, 'OSCAR_STATIC_BASE_URL', None)

        messages = {}
        for name, template in templates.items():
            messages[name] = template.render(Context(ctx)) if template else ''

        # Ensure the email subject doesn't contain any newlines
        messages['subject'] = messages['subject'].replace("\n", "")
        messages['subject'] = messages['subject'].replace("\r", "")

        return messages

    def __unicode__(self):
        return self.name

    def is_order_related(self):
        return self.category == self.ORDER_RELATED

    def is_user_related(self):
        return self.category == self.USER_RELATED


class AbstractNotification(models.Model):
    recipient = models.ForeignKey(AUTH_USER_MODEL,
                                  related_name='notifications', db_index=True)

    # Not all notifications will have a sender.
    sender = models.ForeignKey(AUTH_USER_MODEL, null=True)

    # HTML is allowed in this field as it can contain links
    subject = models.CharField(max_length=255)
    body = models.TextField()

    # Some projects may want to categorise their notifications.  You may want
    # to use this field to show a different icons next to the notification.
    category = models.CharField(max_length=255, blank=True)

    INBOX, ARCHIVE = 'Inbox', 'Archive'
    choices = (
        (INBOX, _('Inbox')),
        (ARCHIVE, _('Archive')))
    location = models.CharField(max_length=32, choices=choices,
                                default=INBOX)

    date_sent = models.DateTimeField(auto_now_add=True)
    date_read = models.DateTimeField(blank=True, null=True)

    class Meta:
        ordering = ('-date_sent',)
        abstract = True

    def __unicode__(self):
        return self.subject

    def archive(self):
        self.location = self.ARCHIVE
        self.save()
    archive.alters_data = True

    @property
    def is_read(self):
        return self.date_read is not None


class AbstractProductAlert(models.Model):
    """
    An alert for when a product comes back in stock
    """
    product = models.ForeignKey('catalogue.Product')

    # A user is only required if the notification is created by a
    # registered user, anonymous users will only have an email address
    # attached to the notification
<<<<<<< HEAD
    user = models.ForeignKey(AUTH_USER_MODEL, db_index=True, blank=True, null=True,
                             related_name="alerts", verbose_name=_('User'))
    email = models.EmailField(_("Email"), db_index=True, blank=True)
=======
    user = models.ForeignKey(AUTH_USER_MODEL, db_index=True, blank=True,
                             null=True, related_name="alerts",
                             verbose_name=_('User'))
    email = models.EmailField(_("Email"), db_index=True, blank=True, null=True)
>>>>>>> a35b4cc9

    # This key are used to confirm and cancel alerts for anon users
    key = models.CharField(_("Key"), max_length=128, blank=True, db_index=True)

    # An alert can have two different statuses for authenticated
    # users ``ACTIVE`` and ``INACTIVE`` and anonymous users have an
    # additional status ``UNCONFIRMED``. For anonymous users a confirmation
    # and unsubscription key are generated when an instance is saved for
    # the first time and can be used to confirm and unsubscribe the
    # notifications.
    UNCONFIRMED, ACTIVE, CANCELLED, CLOSED = (
        'Unconfirmed', 'Active', 'Cancelled', 'Closed')
    STATUS_CHOICES = (
        (UNCONFIRMED, _('Not yet confirmed')),
        (ACTIVE, _('Active')),
        (CANCELLED, _('Cancelled')),
        (CLOSED, _('Closed')),
    )
    status = models.CharField(_("Status"), max_length=20,
                              choices=STATUS_CHOICES, default=ACTIVE)

    date_created = models.DateTimeField(_("Date created"), auto_now_add=True)
    date_confirmed = models.DateTimeField(_("Date confirmed"), blank=True,
                                          null=True)
    date_cancelled = models.DateTimeField(_("Date cancelled"), blank=True,
                                          null=True)
    date_closed = models.DateTimeField(_("Date closed"), blank=True, null=True)

    class Meta:
        abstract = True

    @property
    def is_anonymous(self):
        return self.user is None

    @property
    def can_be_confirmed(self):
        return self.status == self.UNCONFIRMED

    @property
    def can_be_cancelled(self):
        return self.status == self.ACTIVE

    @property
    def is_cancelled(self):
        return self.status == self.CANCELLED

    @property
    def is_active(self):
        return self.status == self.ACTIVE

    def confirm(self):
        self.status = self.ACTIVE
        self.date_confirmed = timezone.now()
        self.save()
    confirm.alters_data = True

    def cancel(self):
        self.status = self.CANCELLED
        self.date_cancelled = timezone.now()
        self.save()
    cancel.alters_data = True

    def close(self):
        self.status = self.CLOSED
        self.date_closed = timezone.now()
        self.save()
    close.alters_data = True

    def get_email_address(self):
        if self.user:
            return self.user.email
        else:
            return self.email

    def save(self, *args, **kwargs):
        if not self.id and not self.user:
            self.key = self.get_random_key()
            self.status = self.UNCONFIRMED
        # Ensure date fields get updated when saving from modelform (which just
        # calls save, and doesn't call the methods cancel(), confirm() etc).
        if self.status == self.CANCELLED and self.date_cancelled is None:
            self.date_cancelled = timezone.now()
        if not self.user and self.status == self.ACTIVE \
                and self.date_confirmed is None:
            self.date_confirmed = timezone.now()
        if self.status == self.CLOSED and self.date_closed is None:
            self.date_closed = timezone.now()

        return super(AbstractProductAlert, self).save(*args, **kwargs)

    def get_random_key(self):
        """
        Get a random generated key based on SHA-1 and email address
        """
        salt = hashlib.sha1(str(random.random()).encode('utf8')).hexdigest()
        return hashlib.sha1((salt + self.email).encode('utf8')).hexdigest()

    def get_confirm_url(self):
        return reverse('customer:alerts-confirm', kwargs={'key': self.key})

    def get_cancel_url(self):
        return reverse('customer:alerts-cancel-by-key', kwargs={'key':
                                                                self.key})<|MERGE_RESOLUTION|>--- conflicted
+++ resolved
@@ -281,16 +281,10 @@
     # A user is only required if the notification is created by a
     # registered user, anonymous users will only have an email address
     # attached to the notification
-<<<<<<< HEAD
-    user = models.ForeignKey(AUTH_USER_MODEL, db_index=True, blank=True, null=True,
-                             related_name="alerts", verbose_name=_('User'))
-    email = models.EmailField(_("Email"), db_index=True, blank=True)
-=======
     user = models.ForeignKey(AUTH_USER_MODEL, db_index=True, blank=True,
                              null=True, related_name="alerts",
                              verbose_name=_('User'))
-    email = models.EmailField(_("Email"), db_index=True, blank=True, null=True)
->>>>>>> a35b4cc9
+    email = models.EmailField(_("Email"), db_index=True, blank=True)
 
     # This key are used to confirm and cancel alerts for anon users
     key = models.CharField(_("Key"), max_length=128, blank=True, db_index=True)
