--- conflicted
+++ resolved
@@ -61,11 +61,6 @@
         super(OrderLineView, self).handle_POST(line)
     
     def do_reorder(self, line):
-<<<<<<< HEAD
-        # Get basket
-        basket = BasketFactory().get_or_create_open_basket(self.request, self.response)
-=======
->>>>>>> 599c9b4e
         if not line.product:
             messages.info(self.request, _("This product is no longer available for re-order"))
             return
