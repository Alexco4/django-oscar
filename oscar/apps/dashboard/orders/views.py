import csv
from decimal import Decimal as D, InvalidOperation

from django.contrib import messages
from django.core.urlresolvers import reverse
from django.core.exceptions import ObjectDoesNotExist
from django.db.models.loading import get_model
from django.db.models import Sum, Count, fields, Q
from django.http import HttpResponse, HttpResponseRedirect, Http404
from django.shortcuts import get_object_or_404
from django.template.defaultfilters import date as format_date
from django.utils.datastructures import SortedDict
from django.views.generic import TemplateView, ListView, DetailView, UpdateView, FormView
from django.contrib import messages

from oscar.core.loading import get_class
from oscar.apps.dashboard.orders import forms
from oscar.apps.dashboard.views import BulkEditMixin
from oscar.apps.payment.exceptions import PaymentError

Order = get_model('order', 'Order')
OrderNote = get_model('order', 'OrderNote')
ShippingAddress = get_model('order', 'ShippingAddress')
Line = get_model('order', 'Line')
ShippingEventType = get_model('order', 'ShippingEventType')
PaymentEventType = get_model('order', 'PaymentEventType')
EventHandler = get_class('order.processing', 'EventHandler')


<<<<<<< HEAD


class OrderSummaryView(TemplateView):
=======
class OrderSummaryView(FormView):
>>>>>>> bbc8a8c5
    template_name = 'dashboard/orders/summary.html'
    form_class = forms.OrderSummaryForm

    def get(self, request, *args, **kwargs):
        if 'date_from' in request.GET or 'date_to' in request.GET:
            return self.post(request, *args, **kwargs)
        return super(OrderSummaryView, self).get(request, *args, **kwargs)

    def form_valid(self, form):
        ctx = self.get_context_data(form=form, 
                                    title=form.get_title(),
                                    filters=form.get_filters())
        return self.render_to_response(ctx)

    def get_form_kwargs(self):
        kwargs = super(OrderSummaryView, self).get_form_kwargs()
        kwargs['data'] = self.request.GET
        return kwargs

    def get_context_data(self, **kwargs):
        ctx = super(OrderSummaryView, self).get_context_data(**kwargs)
        filters = kwargs.get('filters', {})
        ctx.update(self.get_stats(filters))
        return ctx

    def get_stats(self, filters):
        orders = Order.objects.filter(**filters)
        stats = {
            'total_orders': orders.count(),
            'total_lines': Line.objects.filter(order__in=orders).count(),
            'total_revenue': orders.aggregate(Sum('total_incl_tax'))['total_incl_tax__sum'] or D('0.00'),
            'order_status_breakdown': orders.order_by('status').values('status').annotate(freq=Count('id'))
        }
        return stats


class OrderListView(ListView, BulkEditMixin):
    model = Order
    context_object_name = 'orders'
    template_name = 'dashboard/orders/order_list.html'
    form_class = forms.OrderSearchForm
    base_description = 'All orders'
    paginate_by = 25
    description = ''
    actions = ('download_selected_orders',)
    current_view = 'dashboard:order-list'

    def get(self, request, *args, **kwargs):
        if 'order_number' in request.GET:
            try:
                order = Order.objects.get(number=request.GET['order_number'])
            except Order.DoesNotExist:
                pass
            else:
                return HttpResponseRedirect(reverse('dashboard:order-detail', kwargs={'number': order.number}))
        return super(OrderListView, self).get(request, *args, **kwargs)

    def get_queryset(self):
        """
        Build the queryset for this list and also update the title that
        describes the queryset
        """
        queryset = self.model.objects.all().order_by('-date_placed')
        self.description = self.base_description

        # Look for shortcut query filters
        if 'order_status' in self.request.GET:
            self.form = self.form_class()
            status = self.request.GET['order_status']
            if status.lower() == 'none':
                self.description = "Orders without an order status"
                status = None
            else:
                self.description = "Orders with status '%s'" % status
            return self.model.objects.filter(status=status)

        if 'order_number' not in self.request.GET:
            self.form = self.form_class()
            return queryset

        self.form = self.form_class(self.request.GET)
        if not self.form.is_valid():
            return queryset

        data = self.form.cleaned_data

        if data['order_number']:
            queryset = self.model.objects.filter(number__istartswith=data['order_number'])
            self.description = 'Orders with number starting with "%s"' % data['order_number']

        if data['name']:
            # If the value is two words, then assume they are first name and last name
            parts = data['name'].split()
            if len(parts) == 2:
                queryset = queryset.filter(Q(user__first_name__istartswith=parts[0]) |
                                           Q(user__last_name__istartswith=parts[1])).distinct()
            else:
                queryset = queryset.filter(Q(user__first_name__istartswith=data['name']) |
                                           Q(user__last_name__istartswith=data['name'])).distinct()
            self.description += " with customer name matching '%s'" % data['name']

        if data['product_title']:
            queryset = queryset.filter(lines__title__istartswith=data['product_title']).distinct()
            self.description += " including an item with title matching '%s'" % data['product_title']

        if data['product_id']:
            queryset = queryset.filter(Q(lines__upc=data['product_id']) |
                                       Q(lines__product_id=data['product_id'])).distinct()
            self.description += " including an item with ID '%s'" % data['product_id']

        if data['date_from'] and data['date_to']:
            # Add 24 hours to make search inclusive
            date_to = data['date_to'] + datetime.timedelta(days=1)
            queryset = queryset.filter(date_placed__gte=data['date_from']).filter(date_placed__lt=date_to)
            self.description += " placed between %s and %s" % (format_date(data['date_from']), format_date(data['date_to']))
        elif data['date_from']:
            queryset = queryset.filter(date_placed__gte=data['date_from'])
            self.description += " placed since %s" % format_date(data['date_from'])
        elif data['date_to']:
            date_to = data['date_to'] + datetime.timedelta(days=1)
            queryset = queryset.filter(date_placed__lt=date_to)
            self.description += " placed before %s" % format_date(data['date_to'])

        if data['voucher']:
            queryset = queryset.filter(discounts__voucher_code=data['voucher']).distinct()
            self.description += " using voucher '%s'" % data['voucher']

        if data['payment_method']:
            queryset = queryset.filter(sources__source_type__code=data['payment_method']).distinct()
            self.description += " paid for by %s" % data['payment_method']

        if data['status']:
            queryset = queryset.filter(status=data['status'])
            self.description += " with status %s" % data['status']

        return queryset

    def get_context_data(self, **kwargs):
        ctx = super(OrderListView, self).get_context_data(**kwargs)
        ctx['queryset_description'] = self.description
        ctx['form'] = self.form
        return ctx

    def is_csv_download(self):
        return self.request.GET.get('response_format', None) == 'csv'

    def get_paginate_by(self, queryset):
        return None if self.is_csv_download() else self.paginate_by

    def render_to_response(self, context):
        if self.is_csv_download():
            return self.download_selected_orders(self.request, context['object_list'])
        return super(OrderListView, self).render_to_response(context)

    def download_selected_orders(self, request, orders):
        response = HttpResponse(mimetype='text/csv')
        response['Content-Disposition'] = 'attachment; filename=orders.csv'
        writer = csv.writer(response, delimiter=',')

        meta_data = (('number', 'Order number'),
                     ('value', 'Order value'),
                     ('date', 'Date of purchase'),
                     ('num_items', 'Number of items'),
                     ('status', 'Order status'),
                     ('shipping_address_name', 'Deliver to name'),
                     ('billing_address_name', 'Bill to name'),
                     )
        columns = SortedDict()
        for k, v in meta_data:
            columns[k] = v

        writer.writerow(columns.values())
        for order in orders:
            row = columns.copy()
            row['number'] = order.number
            row['value'] = order.total_incl_tax
            row['date'] = order.date_placed
            row['num_items'] = order.num_items
            row['status'] = order.status
            if order.shipping_address:
                row['shipping_address_name'] = order.shipping_address.name()
            else:
                row['shipping_address_name'] = ''
            if order.billing_address:
                row['billing_address_name'] = order.billing_address.name()
            else:
                row['billing_address_name'] = ''

            encoded_values = [unicode(value).encode('utf8') for value in row.values()]
            writer.writerow(encoded_values)
        return response


class OrderDetailView(DetailView):
    model = Order
    context_object_name = 'order'
    template_name = 'dashboard/orders/order_detail.html'
    order_actions = ('save_note', 'delete_note', 'change_order_status',
                     'create_order_payment_event')
    line_actions = ('change_line_statuses', 'create_shipping_event',
                    'create_payment_event')

    def get_object(self):
        return get_object_or_404(self.model, number=self.kwargs['number'])

    def get_context_data(self, **kwargs):
        ctx = super(OrderDetailView, self).get_context_data(**kwargs)
        ctx['note_form'] = self.get_order_note_form()
        ctx['line_statuses'] = Line.all_statuses()
        ctx['shipping_event_types'] = ShippingEventType.objects.all()
        ctx['payment_event_types'] = PaymentEventType.objects.all()
        return ctx

    def get_order_note_form(self):
        post_data = None
        kwargs = {}
        if self.request.method == 'POST':
            post_data = self.request.POST
        note_id = self.kwargs.get('note_id', None)
        if note_id:
            note = get_object_or_404(OrderNote, order=self.object, id=note_id)
            kwargs['instance'] = note
        return forms.OrderNoteForm(post_data, **kwargs)

    def post(self, request, *args, **kwargs):
        self.object = self.get_object()
        order = self.object

        # Look for order-level action
        order_action = request.POST.get('order_action', '').lower()
        if order_action:
            if order_action not in self.order_actions:
                messages.error(self.request, "Invalid action")
                return self.reload_page_response()
            else:
                return getattr(self, order_action)(request, order)

        # Look for line-level action
        line_action = request.POST.get('line_action', '').lower()
        if line_action:
            if line_action not in self.line_actions:
                messages.error(self.request, "Invalid action")
                return self.reload_page_response()
            else:
                line_ids = request.POST.getlist('selected_line')
                line_quantities = request.POST.getlist('selected_line_qty')
                lines = order.lines.filter(id__in=line_ids)
                if lines.count() == 0:
                    messages.error(self.request, "You must select some lines to act on")
                    return self.reload_page_response()
                return getattr(self, line_action)(request, order, lines, line_quantities)

        messages.error(request, "No valid action submitted")
        return self.reload_page_response()

    def reload_page_response(self):
        return HttpResponseRedirect(reverse('dashboard:order-detail', kwargs={'number': self.object.number}))

    def save_note(self, request, order):
        form = self.get_order_note_form()
        success_msg = "Note saved"
        if form.is_valid():
            note = form.save(commit=False)
            note.user = request.user
            note.order = order
            note.save()
            messages.success(self.request, success_msg)
            return self.reload_page_response()
        ctx = self.get_context_data(note_form=form)
        return self.render_to_response(ctx)

    def delete_note(self, request, order):
        try:
            note = order.notes.get(id=request.POST.get('note_id', None))
        except ObjectDoesNotExist:
            messages.error(request, "Note cannot be deleted")
        else:
            messages.info(request, "Note deleted")
            note.delete()
        return self.reload_page_response()

    def change_order_status(self, request, order):
        new_status = request.POST['new_status'].strip()
        if not new_status:
            messages.error(request, "The new status '%s' is not valid" % new_status)
            return self.reload_page_response()
        if not new_status in order.available_statuses():
            messages.error(request, "The new status '%s' is not valid for this order" % new_status)
            return self.reload_page_response()

        handler = EventHandler()
        try:
            handler.handle_order_status_change(order, new_status)
        except PaymentError, e:
            messages.error(request, "Unable to change order status due to payment error: %s" % e)
        else:
            msg = "Order status changed from '%s' to '%s'" % (order.status, new_status)
            messages.info(request, msg)
            order.notes.create(user=request.user, message=msg,
                            note_type=OrderNote.SYSTEM)
        return self.reload_page_response()

    def change_line_statuses(self, request, order, lines, quantities):
        new_status = request.POST['new_status'].strip()
        if not new_status:
            messages.error(request, "The new status '%s' is not valid" % new_status)
            return self.reload_page_response()
        errors = []
        for line in lines:
            if new_status not in line.available_statuses():
                errors.append("'%s' is not a valid new status for line %d" % (
                    new_status, line.id))
        if errors:
            messages.error(request, "\n".join(errors))
            return self.reload_page_response()

        msgs = []
        for line in lines:
            msg = "Status of line %d changed from '%s' to '%s'" % (
                line.id, line.status, new_status)
            msgs.append(msg)
            line.set_status(new_status)
        message = "\n".join(msgs)
        messages.info(request, message)
        order.notes.create(user=request.user, message=message,
                           note_type=OrderNote.SYSTEM)
        return self.reload_page_response()

    def create_shipping_event(self, request, order, lines, quantities):
        code = request.POST['shipping_event_type']
        try:
            event_type = ShippingEventType._default_manager.get(code=code)
        except ShippingEventType.DoesNotExist:
            messages.error(request, "The event type '%s' is not valid" % code)
            return self.reload_page_response()

        reference = request.POST.get('reference', None)
        try:
            EventHandler().handle_shipping_event(order, event_type, lines,
                                                 quantities,
                                                 reference=reference)
        except PaymentError, e:
            messages.error(request, "Unable to change order status due to payment error: %s" % e)
        else:
            messages.info(request, "Shipping event created")
        return self.reload_page_response()

    def create_order_payment_event(self, request, order):
        amount_str = request.POST.get('amount', None)
        try:
            amount = D(amount_str)
        except InvalidOperation:
            messages.error(request, "Please choose a valid amount")
            return self.reload_page_response()
        return self._create_payment_event(request, order)

    def _create_payment_event(self, request, order, amount, lines=None,
                              quantities=None):
        code = request.POST['payment_event_type']
        try:
            event_type = PaymentEventType._default_manager.get(code=code)
        except PaymentEventType.DoesNotExist:
            messages.error(request, "The event type '%s' is not valid" % code)
            return self.reload_page_response()
        try:
            EventHandler().handle_payment_event(order, event_type, amount,
                                                lines, quantities)
        except PaymentError, e:
            messages.error(request, "Unable to change order status due to payment error: %s" % e)
        else:
            messages.info(request, "Payment event created")
        return self.reload_page_response()

    def create_payment_event(self, request, order, lines, quantities):
        amount_str = request.POST.get('amount', None)
        if not amount_str:
            amount = D('0.00')
            for line, quantity in zip(lines, quantities):
                amount += int(quantity) * line.line_price_incl_tax
        else:
            try:
                amount = D(amount_str)
            except InvalidOperation:
                messages.error(request, "Please choose a valid amount")
                return self.reload_page_response()
        return self._create_payment_event(request, order, amount, lines,
                                          quantities)


class LineDetailView(DetailView):
    model = Line
    context_object_name = 'line'
    template_name = 'dashboard/orders/line_detail.html'

    def get_object(self, queryset=None):
        try:
            return self.model.objects.get(pk=self.kwargs['line_id'])
        except self.model.DoesNotExist:
            raise Http404()

    def get_context_data(self, **kwargs):
        ctx = super(LineDetailView, self).get_context_data(**kwargs)
        ctx['order'] = self.object.order
        return ctx


def get_changes_between_models(model1, model2, excludes=[]):
    changes = {}
    for field in model1._meta.fields:
        if not (isinstance(field, (fields.AutoField, fields.related.RelatedField))
                or field.name in excludes):
            if field.value_from_object(model1) != field.value_from_object(model2):
                changes[field.verbose_name] = (field.value_from_object(model1),
                                                   field.value_from_object(model2))
    return changes

def get_change_summary(model1, model2):
    """
    Generate a summary of the changes between two address models
    """
    changes = get_changes_between_models(model1, model2, ['search_text'])
    change_descriptions = []
    for field, delta in changes.items():
        change_descriptions.append(u"%s changed from '%s' to '%s'" % (field, delta[0], delta[1]))
    return "\n".join(change_descriptions)


class ShippingAddressUpdateView(UpdateView):
    model = ShippingAddress
    context_object_name = 'address'
    template_name = 'dashboard/orders/shippingaddress_form.html'
    form_class = forms.ShippingAddressForm

    def get_object(self):
        return get_object_or_404(self.model, order__number=self.kwargs['number'])

    def get_context_data(self, **kwargs):
        ctx = super(ShippingAddressUpdateView, self).get_context_data(**kwargs)
        ctx['order'] = self.object.order
        return ctx

    def form_valid(self, form):
        old_address = ShippingAddress.objects.get(id=self.object.id)
        response = super(ShippingAddressUpdateView, self).form_valid(form)
        changes = get_change_summary(old_address, self.object)
        if changes:
            msg = "Delivery address updated:\n%s" % changes
            self.object.order.notes.create(user=self.request.user, message=msg,
                                        note_type=OrderNote.SYSTEM)
        return response

    def get_success_url(self):
        messages.info(self.request, "Delivery address updated")
        return reverse('dashboard:order-detail', kwargs={'number': self.object.order.number, })<|MERGE_RESOLUTION|>--- conflicted
+++ resolved
@@ -27,13 +27,7 @@
 EventHandler = get_class('order.processing', 'EventHandler')
 
 
-<<<<<<< HEAD
-
-
-class OrderSummaryView(TemplateView):
-=======
 class OrderSummaryView(FormView):
->>>>>>> bbc8a8c5
     template_name = 'dashboard/orders/summary.html'
     form_class = forms.OrderSummaryForm
 
@@ -44,7 +38,6 @@
 
     def form_valid(self, form):
         ctx = self.get_context_data(form=form, 
-                                    title=form.get_title(),
                                     filters=form.get_filters())
         return self.render_to_response(ctx)
 
