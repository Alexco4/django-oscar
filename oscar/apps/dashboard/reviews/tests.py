--- conflicted
+++ resolved
@@ -126,23 +126,16 @@
         review2 = get(ProductReview, user=user2, status=0)
         review3 = get(ProductReview, user=user2, status=2)
 
-<<<<<<< HEAD
         response = self.client.get(url, {'status': 0})
         self.assertItemsEqual(response.context['review_list'], [review2])
 
-=======
->>>>>>> 10f7c07e
         response = self.client.get(url, {'status': 1})
         self.assertItemsEqual(response.context['review_list'], [review1])
 
         response = self.client.get(url, {'status': 2})
         self.assertItemsEqual(response.context['review_list'], [review3])
 
-<<<<<<< HEAD
-        response = self.client.get(url, {'status': -1})
-=======
         response = self.client.get(url, {'status': 3})
->>>>>>> 10f7c07e
         self.assertItemsEqual(
             response.context['review_list'],
             [review1, review2, review3]
