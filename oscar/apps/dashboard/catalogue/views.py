--- conflicted
+++ resolved
@@ -63,11 +63,8 @@
         """
         description_ctx = {'upc_filter': '',
                            'title_filter': ''}
-<<<<<<< HEAD
         queryset = self.model.objects.base_queryset().select_related(
-            'stockrecord__partner').order_by('-date_created')
-=======
-        queryset = self.model.objects.all()
+            'stockrecord__partner')
         if 'recently_edited' in self.request.GET:
             # Just show recently edited
             queryset = queryset.order_by('-date_updated')
@@ -75,11 +72,8 @@
         else:
             # Allow sorting when all
             queryset = sort_queryset(queryset, self.request,
-                ['title'], '-date_created')
-        queryset = queryset.prefetch_related(
-            'product_class', 'stockrecord__partner')
-
->>>>>>> feff80b9
+                                     ['title'], '-date_created')
+
         self.form = self.form_class(self.request.GET)
         if not self.form.is_valid():
             self.description = self.description_template % description_ctx
