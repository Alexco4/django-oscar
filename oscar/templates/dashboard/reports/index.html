{% extends 'dashboard/layout.html' %}
{% load currency_filters %}
{% block body_class %}reports{% endblock %}
{% block title %}
Reports | {{ block.super }}
{% endblock %}

{% block breadcrumbs %}
<ul class="breadcrumb">
    <li>
        <a href="{% url dashboard:index %}">Dashboard</a>
        <span class="divider">/</span>
    </li>
    <li class="active"><a href=".">Reporting Dashboard</a></li>
</ul>
{% endblock %}

{% block header %}
<div class="page-header">
    <h1>Reporting dashboard</h1>
</div>
{% endblock header %}


{% block dashboard_content %}

<form method="get" action="." class="form-horizontal">
    {% include "partials/form_fields.html" with form=form %}
    <div class="form-actions">
        <input type="submit" value="Generate report" class="btn btn-primary" />
    </div>
</form>

{% if report %}
    {{ report }}
{% endif %}

<<<<<<< HEAD
{% block report %}
{% endblock %}

=======
>>>>>>> c962542a
{% endblock dashboard_content %}
<|MERGE_RESOLUTION|>--- conflicted
+++ resolved
@@ -31,14 +31,7 @@
     </div>
 </form>
 
-{% if report %}
-    {{ report }}
-{% endif %}
-
-<<<<<<< HEAD
 {% block report %}
 {% endblock %}
 
-=======
->>>>>>> c962542a
 {% endblock dashboard_content %}
