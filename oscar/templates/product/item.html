{% extends "layout.html" %}

{% load currency_filters %}
{% load history_tags %}

{% block header %}
<h2>{{item.get_title}}</h2>
{% endblock header %}


{% block content %}
<div class="images">
    {% for image in item.images.all %}
    <img src="{{ image.fullsize_url }}" title="{{ item.get_title }}" />
    <div class="caption">{{ image.caption }}</div>
    {% endfor %}
</div>

<table>
    <caption>Product details</caption>
    <tr>
        <th>UPC</th><td>{{item.upc}}</td>
    </tr>
    <tr>
        <th>Product class</th><td><a href="{{ item.item_class.get_absolute_url }}">{{item.item_class.name}}</a></td>
    </tr>
{% if item.stockrecord %}
    <tr>
        <th>Price (excl. tax)</th><td>{{item.stockrecord.price_incl_tax|currency}}</td>
    </tr>
    <tr>
        <th>Price (incl. tax)</th><td>{{item.stockrecord.price_excl_tax|currency}}</td>
    </tr>
    <tr>
        <th>Availability</th>
        <td>{{ item.stockrecord.availability }}</td>
    </tr>
{% endif %}
    <tr>
        <th>Product type</th>
        <td>
        {% if item.is_group %}Product group{% else %}{% if item.is_variant %}Variant{% else %}Stand-alone{% endif %}{% endif %}
        </td>
    </tr>
    {% for attribute in item.attributes.all %}
    <tr>
        <th>{{ attribute.type.name }}</th>
        <th>{{ attribute.value }}</th>
    </tr>
    {% endfor %}
</table>

{% if item.stockrecord %}
<form action="{% url oscar-basket %}" method="post">
    {% csrf_token %}
    {{ basket_form.as_p }}
    <input type="submit" value="Add to basket" />
</form>
{% endif %}

<<<<<<< HEAD
{% recently_viewed_products %}
=======
{% if item.related_items.count %}
<div class="products">
    <h4>Related items</h4>
    <ul>
    {% for product in item.related_items.all %}
        <li><a href="{{ product.get_absolute_url }}">{{ product.get_title }}</a>
    {% endfor %}
    </ul>
</div>
{% endif %}

{% if item.recommended_items.count %}
<div class="products">
    <h4>Recommended items</h4>
    <ul>
    {% for product in item.recommended_items.all %}
        <li><a href="{{ product.get_absolute_url }}">{{ product.get_title }}</a>
    {% endfor %}
    </ul>
</div>
{% endif %}

>>>>>>> 39b13ac6

{% endblock content %}
<|MERGE_RESOLUTION|>--- conflicted
+++ resolved
@@ -58,9 +58,8 @@
 </form>
 {% endif %}
 
-<<<<<<< HEAD
 {% recently_viewed_products %}
-=======
+
 {% if item.related_items.count %}
 <div class="products">
     <h4>Related items</h4>
@@ -83,6 +82,4 @@
 </div>
 {% endif %}
 
->>>>>>> 39b13ac6
-
 {% endblock content %}
