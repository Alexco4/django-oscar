--- conflicted
+++ resolved
@@ -2395,7 +2395,6 @@
 }
 /*@import "bootstrap/progress-bars.less";*/
 /*@import "bootstrap/accordion.less";*/
-<<<<<<< HEAD
 .carousel {
   position: relative;
   margin-bottom: 18px;
@@ -2487,9 +2486,6 @@
 .carousel-caption h4, .carousel-caption p {
   color: #ffffff;
 }
-=======
-/*@import "bootstrap/carousel.less";*/
->>>>>>> 6206a184
 .hero-unit {
   padding: 60px;
   margin-bottom: 30px;
@@ -2829,13 +2825,10 @@
 .navbar #browse .nav.sub-nav > li > a {
   padding: 9px 12px;
 }
-<<<<<<< HEAD
-=======
 .navbar #browse .nav-tabs.nav-stacked > li span {
   position: absolute;
   right: 5%;
 }
->>>>>>> 6206a184
 .navbar #browse .nav-tabs.nav-stacked > li .sub-nav a:hover {
   background-color: #08C;
 }
@@ -2853,8 +2846,6 @@
   border-top-width: 0px;
   margin-bottom: 0px;
 }
-<<<<<<< HEAD
-=======
 /* Account Navbar */
 .navbar.accounts span {
   padding: 10px 10px 11px;
@@ -2862,7 +2853,6 @@
   display: block;
   color: #999999;
 }
->>>>>>> 6206a184
 /* Account Styles */
 .account_settings, .new_address {
   min-height: 20px;
