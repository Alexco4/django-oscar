--- conflicted
+++ resolved
@@ -89,13 +89,9 @@
         form['old_password'] = self.password
         form['new_password1'] = form['new_password2'] = new_password
         response = form.submit()
-<<<<<<< HEAD
         self.assertRedirects(response, reverse('customer:profile-view'))
-=======
-        self.assertRedirects(response, reverse('customer:summary'))
         updated_user = User.objects.get(pk=self.user.pk)
         self.assertTrue(updated_user.check_password(new_password))
->>>>>>> cbcd5d70
 
     def test_can_reorder_a_previous_order(self):
         order_history_page = self.app.get(reverse('customer:order-list'),
