--- conflicted
+++ resolved
@@ -141,15 +141,8 @@
     wget http://www.djangoproject.com/download/1.3-beta-1/tarball/
 	pip install Django-1.3-beta-1.tar.gz
 
-<<<<<<< HEAD
-=======
 Clone this repository to get the latest version of Oscar
 
-Install all packages from the requirements file
-
-	pip install -r requirements.txt
-
->>>>>>> 88df3cc4
 Install oscar in development mode within your virtual env
 
     python setup.py develop
