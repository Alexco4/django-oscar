# Oscar - Ecommerce on Django

Named after Oscar Peterson (http://en.wikipedia.org/wiki/Oscar_Peterson), oscar is a Django implementation
of Taoshop (a product from Tangent Labs).  It's fairly experimental at the moment.

## Installation
sudo apt-get install python-setuptools

sudo easy_install pip

sudo pip install virtualenv virtualenvwrapper

echo "source /usr/local/bin/virtualenvwrapper.sh" >> ~/.bashrc

<<<<<<< HEAD
=======
Reload bash with the following command:
~/.bashrc

>>>>>>> a6aa5164
Do the following from your workspace folder:
    mkdir oscar
	cd oscar
    mkvirtualenv --no-site-packages oscar
After checking out your fork, install all dependencies:
	workon oscar
	pip install -r requirements.txt

## Aims of project
* To be a portable Django application that provides ecommerce functionality.  
* To comprise a set of loosely coupled apps that can be overridden in projects (interdependence is on interfaces only)
* To allow core objects (eg products, orders) to be extended within a specific project<|MERGE_RESOLUTION|>--- conflicted
+++ resolved
@@ -4,20 +4,14 @@
 of Taoshop (a product from Tangent Labs).  It's fairly experimental at the moment.
 
 ## Installation
-sudo apt-get install python-setuptools
+	sudo apt-get install python-setuptools
+	sudo easy_install pip
+	sudo pip install virtualenv virtualenvwrapper
+	echo "source /usr/local/bin/virtualenvwrapper.sh" >> ~/.bashrc
 
-sudo easy_install pip
-
-sudo pip install virtualenv virtualenvwrapper
-
-echo "source /usr/local/bin/virtualenvwrapper.sh" >> ~/.bashrc
-
-<<<<<<< HEAD
-=======
 Reload bash with the following command:
 ~/.bashrc
 
->>>>>>> a6aa5164
 Do the following from your workspace folder:
     mkdir oscar
 	cd oscar
